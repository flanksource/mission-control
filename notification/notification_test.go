package notification_test

import (
	"encoding/json"
	"fmt"

	"github.com/flanksource/commons/collections"
	"github.com/flanksource/duty/models"
	"github.com/flanksource/duty/types"
	"github.com/flanksource/incident-commander/api"
	"github.com/flanksource/incident-commander/db"
	dbModels "github.com/flanksource/incident-commander/db/models"
	"github.com/flanksource/incident-commander/events"
	"github.com/google/uuid"
	"github.com/lib/pq"
	ginkgo "github.com/onsi/ginkgo/v2"
	. "github.com/onsi/gomega"
)

var _ = ginkgo.Describe("Test Notification on incident creation", ginkgo.Ordered, func() {
	var (
		john      *models.Person
		incident  *models.Incident
		component *models.Component
		team      *dbModels.Team
	)

	ginkgo.It("should create a person", func() {
		john = &models.Person{
			ID:   uuid.New(),
			Name: "James Bond",
		}
		tx := db.Gorm.Create(john)
		Expect(tx.Error).To(BeNil())
	})

	ginkgo.It("should create a new component", func() {
		component = &models.Component{
			ID:         uuid.New(),
			Name:       "logistics",
			Type:       "Entity",
			ExternalId: "dummy/logistics",
		}
		tx := db.Gorm.Create(component)
		Expect(tx.Error).To(BeNil())
	})

	ginkgo.It("should create a team", func() {
		teamSpec := api.TeamSpec{
			Components: []api.ComponentSelector{{Name: "logistics"}},
			Notifications: []api.NotificationConfig{
				{
					URL: fmt.Sprintf("generic+%s", webhookEndpoint),
					Properties: map[string]string{
						"template":   "json",
						"disabletls": "yes",
						"title":      "New incident: {{.incident.title}}",
					},
				},
			},
		}

		specRaw, err := collections.StructToJSON(teamSpec)
		Expect(err).To(BeNil())

		var spec types.JSONMap
		err = json.Unmarshal([]byte(specRaw), &spec)
		Expect(err).To(BeNil())

		team = &dbModels.Team{
			ID:        uuid.New(),
			Name:      "ghostbusters",
			CreatedBy: john.ID,
			Spec:      spec,
		}
		tx := db.Gorm.Create(team)
		Expect(tx.Error).To(BeNil())
	})

	ginkgo.It("should create a new notification", func() {
		notif := models.Notification{
			ID:       uuid.New(),
			Events:   pq.StringArray([]string{"incident.created"}),
			Template: "Severity: {{.incident.severity}}",
			TeamID:   &team.ID,
		}

		err := db.Gorm.Create(&notif).Error
		Expect(err).To(BeNil())
	})

	ginkgo.It("should create an incident", func() {
		incident = &models.Incident{
			ID:          uuid.New(),
			Title:       "Constantly hitting threshold",
			CreatedBy:   john.ID,
			Type:        models.IncidentTypeCost,
			Status:      models.IncidentStatusOpen,
			Severity:    "Blocker",
			CommanderID: &john.ID,
		}
		tx := db.Gorm.Create(incident)
		Expect(tx.Error).To(BeNil())
	})

	ginkgo.It("should consume the event and send the notification", func() {
<<<<<<< HEAD
		notifHandler := events.NewNotificationConsumerSync(db.Gorm, db.Pool)
		sendHandler := events.NewNotificationSendConsumerAsync(db.Gorm, db.Pool)
=======
		notificationHandler := events.NewNotificationSaveConsumerSync().EventConsumer(db.Gorm, db.Pool)
		sendHandler := events.NewNotificationSendConsumerAsync().EventConsumer(db.Gorm, db.Pool)
>>>>>>> c371eaf0

		ctx := api.NewContext(db.Gorm, nil)

		// Order of consumption is important as incident.create event
		// produces a notification.send event
<<<<<<< HEAD
		notifHandler.ConsumeEventsUntilEmpty(ctx)
=======
		notificationHandler.ConsumeEventsUntilEmpty(ctx)
>>>>>>> c371eaf0
		sendHandler.ConsumeEventsUntilEmpty(ctx)

		Expect(webhookPostdata).To(Not(BeNil()))
		Expect(webhookPostdata["message"]).To(Equal(fmt.Sprintf("Severity: %s", incident.Severity)))
		Expect(webhookPostdata["title"]).To(Equal(fmt.Sprintf("New incident: %s", incident.Title)))
	})
})<|MERGE_RESOLUTION|>--- conflicted
+++ resolved
@@ -104,23 +104,14 @@
 	})
 
 	ginkgo.It("should consume the event and send the notification", func() {
-<<<<<<< HEAD
-		notifHandler := events.NewNotificationConsumerSync(db.Gorm, db.Pool)
-		sendHandler := events.NewNotificationSendConsumerAsync(db.Gorm, db.Pool)
-=======
 		notificationHandler := events.NewNotificationSaveConsumerSync().EventConsumer(db.Gorm, db.Pool)
 		sendHandler := events.NewNotificationSendConsumerAsync().EventConsumer(db.Gorm, db.Pool)
->>>>>>> c371eaf0
 
 		ctx := api.NewContext(db.Gorm, nil)
 
 		// Order of consumption is important as incident.create event
 		// produces a notification.send event
-<<<<<<< HEAD
-		notifHandler.ConsumeEventsUntilEmpty(ctx)
-=======
 		notificationHandler.ConsumeEventsUntilEmpty(ctx)
->>>>>>> c371eaf0
 		sendHandler.ConsumeEventsUntilEmpty(ctx)
 
 		Expect(webhookPostdata).To(Not(BeNil()))
