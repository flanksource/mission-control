apiVersion: v2
name: incident-commander
description: A Helm chart for incident-commander
type: application
version: 0.1.0
appVersion: "0.0.10"
dependencies:
  - name: apm-hub
    version: ">= 0.0.20"
    repository: https://flanksource.github.io/charts
  - name: config-db
    version: ">= 0.0.19"
    repository: https://flanksource.github.io/charts
  - name: canary-checker
<<<<<<< HEAD
    version: "0.38.137"
=======
    version: "0.38.139"
>>>>>>> 408cd813
    repository: https://flanksource.github.io/charts<|MERGE_RESOLUTION|>--- conflicted
+++ resolved
@@ -12,9 +12,5 @@
     version: ">= 0.0.19"
     repository: https://flanksource.github.io/charts
   - name: canary-checker
-<<<<<<< HEAD
-    version: "0.38.137"
-=======
     version: "0.38.139"
->>>>>>> 408cd813
     repository: https://flanksource.github.io/charts