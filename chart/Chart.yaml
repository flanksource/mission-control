apiVersion: v2
name: incident-commander
description: A Helm chart for incident-commander
type: application
version: 0.1.0
appVersion: "0.0.10"
dependencies:
  - name: apm-hub
    version: ">= 0.0.20"
    repository: https://flanksource.github.io/charts
  - name: config-db
    version: "0.0.27"
    repository: https://flanksource.github.io/charts
  - name: canary-checker
<<<<<<< HEAD
    version: "0.38.171"
    repository: https://flanksource.github.io/charts
=======
    version: "0.38.158"
    repository: https://flanksource.github.io/charts
  - name: flanksource-ui
    version: "1.0.117"
    repository: https://flanksource.github.io/charts
    condition: flanksource-ui.enabled
  - name: kratos
    version: "0.25.3"
    repository: https://k8s.ory.sh/helm/charts
    import-values:
      - child: secret
        parent: kratossecret
>>>>>>> 0299f1c4
<|MERGE_RESOLUTION|>--- conflicted
+++ resolved
@@ -12,11 +12,7 @@
     version: "0.0.27"
     repository: https://flanksource.github.io/charts
   - name: canary-checker
-<<<<<<< HEAD
     version: "0.38.171"
-    repository: https://flanksource.github.io/charts
-=======
-    version: "0.38.158"
     repository: https://flanksource.github.io/charts
   - name: flanksource-ui
     version: "1.0.117"
@@ -27,5 +23,4 @@
     repository: https://k8s.ory.sh/helm/charts
     import-values:
       - child: secret
-        parent: kratossecret
->>>>>>> 0299f1c4
+        parent: kratossecret