--- conflicted
+++ resolved
@@ -22,15 +22,10 @@
 
 var _ = ginkgo.Describe("Playbook runner", ginkgo.Ordered, func() {
 	var (
-<<<<<<< HEAD
 		configPlaybook    models.Playbook
 		checkPlaybook     models.Playbook
 		componentPlaybook models.Playbook
 		runResp           RunResponse
-=======
-		playbook models.Playbook
-		runResp  RunResponse
->>>>>>> c371eaf0
 	)
 
 	ginkgo.It("should store dummy data", func() {
@@ -40,18 +35,12 @@
 	})
 
 	ginkgo.It("start the queue consumer in background", func() {
-<<<<<<< HEAD
-		go StartPlaybookRunConsumer(testDB, testDBPool)
-
-		go ListenPlaybookPGNotify(testDB, testDBPool)
-=======
 		go eventconsumer.New(testDB, testDBPool, "playbook_run_updates", EventConsumer).
 			WithNumConsumers(5).
 			WithNotifyTimeout(time.Second * 2).
 			Listen()
 
 		go events.StartConsumers(testDB, testDBPool, events.Config{})
->>>>>>> c371eaf0
 	})
 
 	ginkgo.It("should create a new playbook", func() {
