package events

import (
	"fmt"
	"time"

	"github.com/flanksource/commons/logger"
	"github.com/flanksource/duty/fixtures/dummy"
	"github.com/flanksource/duty/models"
	"github.com/flanksource/duty/types"
	"github.com/flanksource/duty/upstream"
	"github.com/google/go-cmp/cmp"
	"github.com/google/go-cmp/cmp/cmpopts"
	"github.com/google/uuid"
	ginkgo "github.com/onsi/ginkgo/v2"
	. "github.com/onsi/gomega"
	"gorm.io/gorm"

	"github.com/flanksource/incident-commander/api"
)

func veryPushQueue(events []api.Event, dataset dummy.DummyData) {
	groupedEvents := GroupChangelogsByTables(events)
	for _, g := range groupedEvents {
		table := g.tableName
		switch table {
		case "canaries":
			Expect(len(g.itemIDs)).To(Equal(len(dataset.Canaries)))
			Expect(g.itemIDs).To(Equal(getPrimaryKeys(table, dataset.Canaries)), "Mismatch primary keys for canaries")

		case "topologies":
			Expect(len(g.itemIDs)).To(Equal(len(dataset.Topologies)))
			Expect(g.itemIDs).To(Equal(getPrimaryKeys(table, dataset.Topologies)), "Mismatch primary keys for topologies")

		case "checks":
			Expect(len(g.itemIDs)).To(Equal(len(dataset.Checks)))
			Expect(g.itemIDs).To(Equal(getPrimaryKeys(table, dataset.Checks)), "Mismatch primary keys for checks")

		case "components":
			Expect(len(g.itemIDs)).To(Equal(len(dataset.Components)))
			Expect(g.itemIDs).To(Equal(getPrimaryKeys(table, dataset.Components)), "Mismatch primary keys for components")

		case "config_scrapers":
			Expect(len(g.itemIDs)).To(Equal(len(dataset.ConfigScrapers)))
			Expect(g.itemIDs).To(Equal(getPrimaryKeys(table, dataset.ConfigScrapers)), "Mismatch primary keys for config_scrapers")

		case "config_items":
			Expect(len(g.itemIDs)).To(Equal(len(dataset.Configs)))
			Expect(g.itemIDs).To(Equal(getPrimaryKeys(table, dataset.Configs)), "Mismatch primary keys for config_items")

		case "config_analysis":
			Expect(len(g.itemIDs)).To(Equal(len(dataset.ConfigAnalyses)))
			Expect(g.itemIDs).To(Equal(getPrimaryKeys(table, dataset.ConfigAnalyses)), "Mismatch primary keys for config_analysis")

		case "check_statuses":
			Expect(len(g.itemIDs)).To(Equal(len(dataset.CheckStatuses)))
			Expect(g.itemIDs).To(Equal(getPrimaryKeys(table, dataset.CheckStatuses)), "Mismatch composite primary keys for check_statuses")

		case "component_relationships":
			Expect(len(g.itemIDs)).To(Equal(len(dataset.ComponentRelationships)))
			Expect(g.itemIDs).To(Equal(getPrimaryKeys(table, dataset.ComponentRelationships)), "Mismatch composite primary keys for component_relationships")

		case "config_component_relationships":
			Expect(len(g.itemIDs)).To(Equal(len(dataset.ConfigComponentRelationships)))
			Expect(g.itemIDs).To(Equal(getPrimaryKeys(table, dataset.ConfigComponentRelationships)), "Mismatch composite primary keys for config_component_relationships")

		case "config_changes":
			Expect(len(g.itemIDs)).To(Equal(len(dataset.ConfigChanges)))
			Expect(g.itemIDs).To(Equal(getPrimaryKeys(table, dataset.ConfigChanges)), "Mismatch composite primary keys for config_changes")

		case "config_relationships":
			// Do nothing (need to populate the config_relationships table)

		default:
			ginkgo.Fail(fmt.Sprintf("Unexpected table %q on the event queue for %q", table, EventPushQueueCreate))
		}
	}

	Expect(len(events)).To(Equal(
		len(dataset.Canaries) +
			len(dataset.Topologies) +
			len(dataset.Checks) +
			len(dataset.Components) +
			len(dataset.ConfigScrapers) +
			len(dataset.Configs) +
			len(dataset.ConfigChanges) +
			len(dataset.ConfigAnalyses) +
			len(dataset.CheckStatuses) +
			len(dataset.ComponentRelationships) +
			len(dataset.ConfigComponentRelationships)))
}

var _ = ginkgo.Describe("Push Mode", ginkgo.Ordered, func() {
	// 1. Initial setup
	// 	a. Fire up a postgres server & create 2 databases for downstream & upstream servers with migrations run on both of them.
	// 	b. Fire up an HTTP Server for the upstream
	// 2. Insert new records for the monitored tables in downstream server & verify that those changes are reflected on the event_queue table.
	// 3. Update and delete some records and once again verify that those changes are reflected on the event_queue table.
	// 4. Setup event handler & provide upstream's configuration. This will transfer all the tables to upstream.
	// 5. Now, verify those records are available on the upstream's database.

	ginkgo.It("should track insertion on the event_queue table", func() {
		var events []api.Event
		err := agentBob.db.Where("name = ?", EventPushQueueCreate).Find(&events).Error
		Expect(err).NotTo(HaveOccurred())
		veryPushQueue(events, agentBob.dataset)

		err = agentJames.db.Where("name = ?", EventPushQueueCreate).Find(&events).Error
		Expect(err).NotTo(HaveOccurred())
		veryPushQueue(events, agentJames.dataset)

		err = agentRoss.db.Where("name = ?", EventPushQueueCreate).Find(&events).Error
		Expect(err).NotTo(HaveOccurred())
		veryPushQueue(events, agentRoss.dataset)
	})

	ginkgo.It("should track updates & deletes on the event_queue table", func() {
		start := time.Now()

		modifiedNewDummy := dummy.Logistics
		modifiedNewDummy.ID = uuid.New()

		err := agentBob.db.Create(&modifiedNewDummy).Error
		Expect(err).NotTo(HaveOccurred())

		modifiedNewDummy.Status = types.ComponentStatusUnhealthy
		err = agentBob.db.Save(&modifiedNewDummy).Error
		Expect(err).NotTo(HaveOccurred())

		modifiedNewDummy.Status = types.ComponentStatusUnhealthy
		err = agentBob.db.Delete(&modifiedNewDummy).Error
		Expect(err).NotTo(HaveOccurred())

		var events []api.Event
		err = agentBob.db.Where("name = ? AND created_at >= ?", EventPushQueueCreate, start).Find(&events).Error
		Expect(err).NotTo(HaveOccurred())

		// Only 1 event should get created since we are modifying the same resource
		Expect(len(events)).To(Equal(1))

		groupedEvents := GroupChangelogsByTables(events)
		Expect(groupedEvents[0].itemIDs).To(Equal([][]string{{modifiedNewDummy.ID.String()}}))
	})

	ginkgo.It("should transfer all events to upstream server", func() {
		eventHandlerConfig := Config{
			UpstreamPush: upstream.UpstreamConfig{
				AgentName: agentBob.name,
				Host:      fmt.Sprintf("http://localhost:%d", upstreamEchoServerport),
				Username:  "admin@local",
				Password:  "admin",
				Labels:    []string{"test"},
			},
		}

<<<<<<< HEAD
		c := NewUpstreamPushConsumerAsync(agentBob.db, agentBob.pool, eventHandlerConfig)
=======
		c := NewUpstreamPushConsumerAsync(eventHandlerConfig).EventConsumer(agentBob.db, agentBob.pool)
>>>>>>> c371eaf0
		c.ConsumeEventsUntilEmpty(api.NewContext(agentBob.db, nil))

		// Agent James should also push everything in it's queue to the upstream
		eventHandlerConfig.UpstreamPush.AgentName = agentJames.name
<<<<<<< HEAD
		c = NewUpstreamPushConsumerAsync(agentJames.db, agentJames.pool, eventHandlerConfig)
=======
		c = NewUpstreamPushConsumerAsync(eventHandlerConfig).EventConsumer(agentJames.db, agentJames.pool)
>>>>>>> c371eaf0
		c.ConsumeEventsUntilEmpty(api.NewContext(agentJames.db, nil))

		// Agent Ross should also push everything in it's queue to the upstream
		eventHandlerConfig.UpstreamPush.AgentName = agentRoss.name
<<<<<<< HEAD
		c = NewUpstreamPushConsumerAsync(agentRoss.db, agentRoss.pool, eventHandlerConfig)
=======
		c = NewUpstreamPushConsumerAsync(eventHandlerConfig).EventConsumer(agentRoss.db, agentRoss.pool)
>>>>>>> c371eaf0
		c.ConsumeEventsUntilEmpty(api.NewContext(agentRoss.db, nil))
	})

	ginkgo.It("should have transferred all the components", func() {
		var fieldsToIgnore []string
		fieldsToIgnore = append(fieldsToIgnore, "TopologyID")                                                    // Upstream creates its own dummy topology
		fieldsToIgnore = append(fieldsToIgnore, "Checks", "Components", "Order", "SelectorID", "RelationshipID") // These are auxiliary fields & do not represent the table columns.
		ignoreFieldsOpt := cmpopts.IgnoreFields(models.Component{}, fieldsToIgnore...)

		// unexported fields must be explicitly ignored.
		ignoreUnexportedOpt := cmpopts.IgnoreUnexported(models.Component{}, types.Summary{})

		compareEntities[models.Component]("", upstreamDB, agentBob, ignoreFieldsOpt, ignoreUnexportedOpt, cmpopts.IgnoreFields(models.Component{}, "AgentID"))
	})

	ginkgo.It("should have transferred all the checks", func() {
		compareEntities[models.Check]("", upstreamDB, agentBob, cmpopts.IgnoreFields(models.Check{}, "AgentID"))
		compareEntities[models.Check]("", upstreamDB, agentJames, cmpopts.IgnoreFields(models.Check{}, "AgentID"))
		compareEntities[models.Check]("", upstreamDB, agentRoss, cmpopts.IgnoreFields(models.Check{}, "AgentID"))
	})

	ginkgo.It("should have transferred all the check statuses", func() {
		ginkgo.Skip("Skipping. Check statuses are not synced to upstream yet because of foreign key issues.")

		compareEntities[models.CheckStatus]("check_statuses", upstreamDB, agentBob)
		compareEntities[models.CheckStatus]("check_statuses", upstreamDB, agentJames)
		compareEntities[models.CheckStatus]("check_statuses", upstreamDB, agentRoss)
	})

	ginkgo.It("should have transferred all the canaries", func() {
		compareEntities[models.Canary]("", upstreamDB, agentBob, cmpopts.IgnoreFields(models.Canary{}, "AgentID"))
		compareEntities[models.Canary]("", upstreamDB, agentJames, cmpopts.IgnoreFields(models.Canary{}, "AgentID"))
		compareEntities[models.Canary]("", upstreamDB, agentRoss, cmpopts.IgnoreFields(models.Canary{}, "AgentID"))
	})

	ginkgo.It("should have transferred all the configs", func() {
		compareEntities[models.ConfigItem]("", upstreamDB, agentBob, cmpopts.IgnoreFields(models.ConfigItem{}, "AgentID"))
		compareEntities[models.ConfigItem]("", upstreamDB, agentJames, cmpopts.IgnoreFields(models.ConfigItem{}, "AgentID"))
		compareEntities[models.ConfigItem]("", upstreamDB, agentRoss, cmpopts.IgnoreFields(models.ConfigItem{}, "AgentID"))
	})

	ginkgo.It("should have transferred all the config analyses", func() {
		compareEntities[models.ConfigAnalysis]("config_analysis", upstreamDB, agentBob, cmpopts.IgnoreFields(models.ConfigAnalysis{}, "FirstObserved"))
		compareEntities[models.ConfigAnalysis]("config_analysis", upstreamDB, agentJames, cmpopts.IgnoreFields(models.ConfigAnalysis{}, "FirstObserved"))
		compareEntities[models.ConfigAnalysis]("config_analysis", upstreamDB, agentRoss, cmpopts.IgnoreFields(models.ConfigAnalysis{}, "FirstObserved"))
	})

	ginkgo.It("should have transferred all the config changes", func() {
		compareEntities[models.ConfigChange]("config_changes", upstreamDB, agentBob)
		compareEntities[models.ConfigChange]("config_changes", upstreamDB, agentJames)
		compareEntities[models.ConfigChange]("config_changes", upstreamDB, agentRoss)
	})

	ginkgo.It("should have transferred all the config relationships", func() {
		compareEntities[models.ComponentRelationship]("component_relationships", upstreamDB, agentBob)
		compareEntities[models.ComponentRelationship]("component_relationships", upstreamDB, agentJames)
		compareEntities[models.ComponentRelationship]("component_relationships", upstreamDB, agentRoss)
	})

	ginkgo.It("should have transferred all the config component relationships", func() {
		compareEntities[models.ConfigComponentRelationship]("config_component_relationships", upstreamDB, agentBob)
		compareEntities[models.ConfigComponentRelationship]("config_component_relationships", upstreamDB, agentJames)
		compareEntities[models.ConfigComponentRelationship]("config_component_relationships", upstreamDB, agentRoss)
	})

	ginkgo.It("should have populated the agent_id field", func() {
		var count int
		err := upstreamDB.Select("COUNT(*)").Table("checks").Where("agent_id IS NOT NULL").Scan(&count).Error
		Expect(err).ToNot(HaveOccurred())
		Expect(count).ToNot(BeZero())
	})
})

// getPrimaryKeys extracts and returns the list of primary keys for the given table from the provided rows.
func getPrimaryKeys(table string, rows any) [][]string {
	var primaryKeys [][]string

	switch table {
	case "topologies":
		topologies := rows.([]models.Topology)
		for _, t := range topologies {
			primaryKeys = append(primaryKeys, []string{t.ID.String()})
		}

	case "canaries":
		canaries := rows.([]models.Canary)
		for _, c := range canaries {
			primaryKeys = append(primaryKeys, []string{c.ID.String()})
		}

	case "checks":
		checks := rows.([]models.Check)
		for _, c := range checks {
			primaryKeys = append(primaryKeys, []string{c.ID.String()})
		}

	case "components":
		components := rows.([]models.Component)
		for _, c := range components {
			primaryKeys = append(primaryKeys, []string{c.ID.String()})
		}

	case "config_scrapers":
		configScrapers := rows.([]models.ConfigScraper)
		for _, c := range configScrapers {
			primaryKeys = append(primaryKeys, []string{c.ID.String()})
		}

	case "config_items":
		configs := rows.([]models.ConfigItem)
		for _, c := range configs {
			primaryKeys = append(primaryKeys, []string{c.ID.String()})
		}

	case "config_changes":
		configChanges := rows.([]models.ConfigChange)
		for _, c := range configChanges {
			primaryKeys = append(primaryKeys, []string{c.ID})
		}

	case "config_analysis":
		configAnalyses := rows.([]models.ConfigAnalysis)
		for _, c := range configAnalyses {
			primaryKeys = append(primaryKeys, []string{c.ID.String()})
		}

	case "check_statuses":
		checkStatuses := rows.([]models.CheckStatus)
		for _, c := range checkStatuses {
			t, err := c.GetTime()
			if err != nil {
				logger.Errorf("failed to get check time[%s]: %v", c.Time, err)
				return nil
			}

			// The check statuses fixtures & .GetTime() method do not include timezone information.
			// Postgres stores the time in the local timezone.
			// We could modify the fixture & struct on duty or do it this way.
			t = replaceTimezone(t, time.Now().Local().Location())
			primaryKeys = append(primaryKeys, []string{c.CheckID.String(), t.Format("2006-01-02T15:04:05-07:00")})
		}

	case "component_relationships":
		componentRelationships := rows.([]models.ComponentRelationship)
		for _, c := range componentRelationships {
			primaryKeys = append(primaryKeys, []string{c.ComponentID.String(), c.RelationshipID.String(), c.SelectorID})
		}

	case "config_component_relationships":
		configComponentRelationships := rows.([]models.ConfigComponentRelationship)
		for _, c := range configComponentRelationships {
			primaryKeys = append(primaryKeys, []string{c.ComponentID.String(), c.ConfigID.String()})
		}

	default:
		return nil
	}

	return primaryKeys
}

// replaceTimezone creates a new time.Time from the given time.Time with the provided location.
// Timezone conversion is not performed.
func replaceTimezone(t time.Time, newLocation *time.Location) time.Time {
	year, month, day := t.Date()
	hour, minute, second := t.Clock()
	nano := t.Nanosecond()

	return time.Date(year, month, day, hour, minute, second, nano, newLocation)
}

// compareEntities is a helper function that compares two sets of entities from an upstream and downstream database,
// ensuring that all records have been successfully transferred and match each other.
func compareEntities[T any](table string, upstreamDB *gorm.DB, agent agentWrapper, ignoreOpts ...cmp.Option) {
	var upstream, downstream []T
	var err error
	var agentErr error

	// We're conditionally fetching the records from upstream and agent db
	// because we need to ensure
	// - that upstream only fetches the items for the given agent
	// - and the order of the items when fetching from upstream and agent db is identitcal for the comparison to work
	switch table {
	case "check_statuses":
		err = upstreamDB.Joins("LEFT JOIN checks ON checks.id = check_statuses.check_id").Where("checks.agent_id = ?", agent.id).Order("check_id, time").Find(&upstream).Error
		agentErr = agent.db.Order("check_id, time").Find(&downstream).Error

	case "config_analysis":
		err = upstreamDB.Joins("LEFT JOIN config_items ON config_items.id = config_analysis.config_id").Where("config_items.agent_id = ?", agent.id).Order("id").Find(&upstream).Error
		agentErr = agent.db.Order("id").Find(&downstream).Error

	case "config_changes":
		err = upstreamDB.Joins("LEFT JOIN config_items ON config_items.id = config_changes.config_id").Where("config_items.agent_id = ?", agent.id).Order("created_at").Find(&upstream).Error
		agentErr = agent.db.Order("created_at").Find(&downstream).Error

	case "component_relationships":
		err = upstreamDB.Joins("LEFT JOIN components c1 ON component_relationships.component_id = c1.id").
			Joins("LEFT JOIN components c2 ON component_relationships.relationship_id = c2.id").
			Where("c1.agent_id = ? OR c2.agent_id = ?", agent.id, agent.id).Order("created_at").Find(&upstream).Error
		agentErr = agent.db.Order("created_at").Find(&downstream).Error

	case "config_component_relationships":
		err = upstreamDB.Joins("LEFT JOIN components ON config_component_relationships.component_id = components.id").
			Joins("LEFT JOIN config_items ON config_items.id = config_component_relationships.config_id").
			Where("components.agent_id = ? OR config_items.agent_id = ?", agent.id, agent.id).Order("created_at").Find(&upstream).Error
		agentErr = agent.db.Order("created_at").Find(&downstream).Error

	default:
		err = upstreamDB.Where("agent_id = ?", agent.id).Order("id").Find(&upstream).Error
		agentErr = agent.db.Order("id").Find(&downstream).Error
	}

	Expect(err).NotTo(HaveOccurred())
	Expect(agentErr).NotTo(HaveOccurred())

	Expect(len(upstream)).To(Equal(len(downstream)), fmt.Sprintf("expected %s to sync all items to upstream ", agent.name))

	diff := cmp.Diff(upstream, downstream, ignoreOpts...)
	Expect(diff).To(BeEmpty(), fmt.Sprintf("expected %s to sync correct items to upstream ", agent.name))
}<|MERGE_RESOLUTION|>--- conflicted
+++ resolved
@@ -153,29 +153,17 @@
 			},
 		}
 
-<<<<<<< HEAD
-		c := NewUpstreamPushConsumerAsync(agentBob.db, agentBob.pool, eventHandlerConfig)
-=======
 		c := NewUpstreamPushConsumerAsync(eventHandlerConfig).EventConsumer(agentBob.db, agentBob.pool)
->>>>>>> c371eaf0
 		c.ConsumeEventsUntilEmpty(api.NewContext(agentBob.db, nil))
 
 		// Agent James should also push everything in it's queue to the upstream
 		eventHandlerConfig.UpstreamPush.AgentName = agentJames.name
-<<<<<<< HEAD
-		c = NewUpstreamPushConsumerAsync(agentJames.db, agentJames.pool, eventHandlerConfig)
-=======
 		c = NewUpstreamPushConsumerAsync(eventHandlerConfig).EventConsumer(agentJames.db, agentJames.pool)
->>>>>>> c371eaf0
 		c.ConsumeEventsUntilEmpty(api.NewContext(agentJames.db, nil))
 
 		// Agent Ross should also push everything in it's queue to the upstream
 		eventHandlerConfig.UpstreamPush.AgentName = agentRoss.name
-<<<<<<< HEAD
-		c = NewUpstreamPushConsumerAsync(agentRoss.db, agentRoss.pool, eventHandlerConfig)
-=======
 		c = NewUpstreamPushConsumerAsync(eventHandlerConfig).EventConsumer(agentRoss.db, agentRoss.pool)
->>>>>>> c371eaf0
 		c.ConsumeEventsUntilEmpty(api.NewContext(agentRoss.db, nil))
 	})
 
