package events

import (
	"errors"
	"fmt"

	"gorm.io/gorm"

	"github.com/flanksource/commons/logger"
	"github.com/flanksource/incident-commander/api"
<<<<<<< HEAD
	"github.com/flanksource/incident-commander/events/eventconsumer"
=======
>>>>>>> c371eaf0
	pkgResponder "github.com/flanksource/incident-commander/responder"
	"github.com/jackc/pgx/v5/pgxpool"
)

<<<<<<< HEAD
func NewResponderConsumerAsync(db *gorm.DB, pool *pgxpool.Pool) *eventconsumer.EventConsumer {
	return eventconsumer.New(db, pool, eventQueueUpdateChannel,
		newEventQueueAsyncConsumerFunc(asyncConsumerWatchEvents["incident.responder"], processResponderEvents),
	)
}

func NewResponderConsumerSync(db *gorm.DB, pool *pgxpool.Pool) *eventconsumer.EventConsumer {
	return eventconsumer.New(db, pool, eventQueueUpdateChannel,
		newEventQueueSyncConsumerFunc(syncConsumerWatchEvents["incident.responder"], addNotificationEvent, generateResponderAddedAsyncEvent),
	)
}

func NewCommentConsumerSync(db *gorm.DB, pool *pgxpool.Pool) *eventconsumer.EventConsumer {
	return eventconsumer.New(db, pool, eventQueueUpdateChannel,
		newEventQueueSyncConsumerFunc(syncConsumerWatchEvents["incident.comment"], addNotificationEvent, generateCommentAddedAsyncEvent),
	)
}

// generateResponderAddedAsyncEvent generates async events for each of the configured responder clients
// in the associated team.
func generateResponderAddedAsyncEvent(ctx *api.Context, event api.Event) error {
	responderID := event.Properties["id"]

	var responder api.Responder
	err := ctx.DB().Where("id = ? AND external_id is NULL", responderID).Preload("Incident").Preload("Team").Find(&responder).Error
	if err != nil {
		return err
	}

	spec, err := responder.Team.GetSpec()
	if err != nil {
		return err
	}

	if spec.ResponderClients.Jira != nil {
		if err := ctx.DB().Create(&api.Event{Name: EventJiraResponderAdded, Properties: map[string]string{"id": responderID}}).Error; err != nil {
			return err
		}
	}

	if spec.ResponderClients.MSPlanner != nil {
		if err := ctx.DB().Create(&api.Event{Name: EventMSPlannerResponderAdded, Properties: map[string]string{"id": responderID}}).Error; err != nil {
			return err
		}
	}

	return nil
}

// generateCommentAddedAsyncEvent generates comment.add async events for each of the configured responder clients.
func generateCommentAddedAsyncEvent(ctx *api.Context, event api.Event) error {
	commentID := event.Properties["id"]

	var comment api.Comment
	err := ctx.DB().Where("id = ? AND external_id IS NULL", commentID).First(&comment).Error
	if err != nil {
		if errors.Is(err, gorm.ErrRecordNotFound) {
			logger.Debugf("Skipping comment %s since it was added via responder", commentID)
			return nil
		}

		return err
=======
func NewResponderConsumerSync() SyncEventConsumer {
	return SyncEventConsumer{
		watchEvents: []string{EventIncidentResponderAdded},
		consumers:   []SyncEventHandlerFunc{addNotificationEvent, generateResponderAddedAsyncEvent},
>>>>>>> c371eaf0
	}

	// Get all responders related to a comment
	var responders []api.Responder
	commentRespondersQuery := `
		SELECT * FROM responders WHERE incident_id IN (
			SELECT incident_id FROM comments WHERE id = ?
		)
	`
	if err = ctx.DB().Raw(commentRespondersQuery, commentID).Preload("Team").Find(&responders).Error; err != nil {
		return err
	}

	for _, responder := range responders {
		switch responder.Type {
		case "jira":
			if err := ctx.DB().Create(&api.Event{Name: EventJiraCommentAdded, Properties: map[string]string{
				"responder_id": responder.ID.String(),
				"id":           commentID,
			}}).Error; err != nil {
				return err
			}
		case "ms_planner":
			if err := ctx.DB().Create(&api.Event{Name: EventMSPlannerCommentAdded, Properties: map[string]string{
				"responder_id": responder.ID.String(),
				"id":           commentID,
			}}).Error; err != nil {
				return err
			}
		}
	}

	return nil
}

func NewCommentConsumerSync() SyncEventConsumer {
	return SyncEventConsumer{
		watchEvents: []string{EventIncidentCommentAdded},
		consumers:   []SyncEventHandlerFunc{addNotificationEvent, generateCommentAddedAsyncEvent},
	}
}

func NewResponderConsumerAsync() AsyncEventConsumer {
	return AsyncEventConsumer{
		watchEvents: []string{EventJiraResponderAdded, EventMSPlannerResponderAdded, EventMSPlannerCommentAdded, EventJiraCommentAdded},
		consumer:    processResponderEvents,
		batchSize:   1,
	}
}

// generateResponderAddedAsyncEvent generates async events for each of the configured responder clients
// in the associated team.
func generateResponderAddedAsyncEvent(ctx *api.Context, event api.Event) error {
	responderID := event.Properties["id"]

	var responder api.Responder
	err := ctx.DB().Where("id = ? AND external_id is NULL", responderID).Preload("Incident").Preload("Team").Find(&responder).Error
	if err != nil {
		return err
	}

	spec, err := responder.Team.GetSpec()
	if err != nil {
		return err
	}

	if spec.ResponderClients.Jira != nil {
		if err := ctx.DB().Create(&api.Event{Name: EventJiraResponderAdded, Properties: map[string]string{"id": responderID}}).Error; err != nil {
			return err
		}
	}

	if spec.ResponderClients.MSPlanner != nil {
		if err := ctx.DB().Create(&api.Event{Name: EventMSPlannerResponderAdded, Properties: map[string]string{"id": responderID}}).Error; err != nil {
			return err
		}
	}

	return nil
}

// generateCommentAddedAsyncEvent generates comment.add async events for each of the configured responder clients.
func generateCommentAddedAsyncEvent(ctx *api.Context, event api.Event) error {
	commentID := event.Properties["id"]

	var comment api.Comment
	err := ctx.DB().Where("id = ? AND external_id IS NULL", commentID).First(&comment).Error
	if err != nil {
		if errors.Is(err, gorm.ErrRecordNotFound) {
			logger.Debugf("Skipping comment %s since it was added via responder", commentID)
			return nil
		}

		return err
	}

	// Get all responders related to a comment
	var responders []api.Responder
	commentRespondersQuery := `
		SELECT * FROM responders WHERE incident_id IN (
			SELECT incident_id FROM comments WHERE id = ?
		)
	`
	if err = ctx.DB().Raw(commentRespondersQuery, commentID).Preload("Team").Find(&responders).Error; err != nil {
		return err
	}

	for _, responder := range responders {
		switch responder.Type {
		case "jira":
			if err := ctx.DB().Create(&api.Event{Name: EventJiraCommentAdded, Properties: map[string]string{
				"responder_id": responder.ID.String(),
				"id":           commentID,
			}}).Error; err != nil {
				return err
			}
		case "ms_planner":
			if err := ctx.DB().Create(&api.Event{Name: EventMSPlannerCommentAdded, Properties: map[string]string{
				"responder_id": responder.ID.String(),
				"id":           commentID,
			}}).Error; err != nil {
				return err
			}
		}
	}

	return nil
}

func processResponderEvents(ctx *api.Context, events []api.Event) []api.Event {
	var failedEvents []api.Event
	for _, e := range events {
		if err := handleResponderEvent(ctx, e); err != nil {
			e.Error = err.Error()
			failedEvents = append(failedEvents, e)
		}
	}
	return failedEvents
}

func handleResponderEvent(ctx *api.Context, event api.Event) error {
	switch event.Name {
	case EventJiraResponderAdded, EventMSPlannerResponderAdded:
		return reconcileResponderEvent(ctx, event)
	case EventJiraCommentAdded, EventMSPlannerCommentAdded:
		return reconcileCommentEvent(ctx, event)
	default:
		return fmt.Errorf("unrecognized event name: %s", event.Name)
	}
}

// TODO: Modify this such that it only notifies the responder mentioned in the event.
func reconcileResponderEvent(ctx *api.Context, event api.Event) error {
	responderID := event.Properties["id"]

	var responder api.Responder
	err := ctx.DB().Where("id = ? AND external_id is NULL", responderID).Preload("Incident").Preload("Team").Find(&responder).Error
	if err != nil {
		return err
	}

	responderClient, err := pkgResponder.GetResponder(ctx, responder.Team)
	if err != nil {
		return err
	}

	externalID, err := responderClient.NotifyResponder(ctx, responder)
	if err != nil {
		return err
	}
	if externalID != "" {
		// Update external id in responder table
		return ctx.DB().Model(&api.Responder{}).Where("id = ?", responder.ID).Update("external_id", externalID).Error
	}

	return nil
}

// TODO: Modify this such that it only adds the comment to the particular responder mentioned in the event.
func reconcileCommentEvent(ctx *api.Context, event api.Event) error {
	commentID := event.Properties["id"]

	var comment api.Comment
	err := ctx.DB().Where("id = ? AND external_id IS NULL", commentID).First(&comment).Error
	if err != nil {
		if errors.Is(err, gorm.ErrRecordNotFound) {
			logger.Debugf("Skipping comment %s since it was added via responder", commentID)
			return nil
		}

		return err
	}

	// Get all responders related to a comment
	var responders []api.Responder
	commentRespondersQuery := `
        SELECT * FROM responders WHERE incident_id IN (
            SELECT incident_id FROM comments WHERE id = ?
        )
    `
	if err = ctx.DB().Raw(commentRespondersQuery, commentID).Preload("Team").Find(&responders).Error; err != nil {
		return err
	}

	// For each responder add the comment
	for _, _responder := range responders {
		// Reset externalID to avoid inserting previous iteration's ID
		externalID := ""

		responder, err := pkgResponder.GetResponder(ctx, _responder.Team)
		if err != nil {
			return err
		}

		externalID, err = responder.NotifyResponderAddComment(ctx, _responder, comment.Comment)
		if err != nil {
			// TODO: Associate error messages with responderType and handle specific responders when reprocessing
			logger.Errorf("error adding comment to responder:%s %v", _responder.Properties["responderType"], err)
			continue
		}

		// Insert into comment_responders table
		if externalID != "" {
			err = ctx.DB().Exec("INSERT INTO comment_responders (comment_id, responder_id, external_id) VALUES (?, ?, ?)",
				commentID, _responder.ID, externalID).Error
			if err != nil {
				logger.Errorf("error updating comment_responders table: %v", err)
			}
		}
	}

	return nil
}<|MERGE_RESOLUTION|>--- conflicted
+++ resolved
@@ -8,31 +8,29 @@
 
 	"github.com/flanksource/commons/logger"
 	"github.com/flanksource/incident-commander/api"
-<<<<<<< HEAD
-	"github.com/flanksource/incident-commander/events/eventconsumer"
-=======
->>>>>>> c371eaf0
 	pkgResponder "github.com/flanksource/incident-commander/responder"
-	"github.com/jackc/pgx/v5/pgxpool"
 )
 
-<<<<<<< HEAD
-func NewResponderConsumerAsync(db *gorm.DB, pool *pgxpool.Pool) *eventconsumer.EventConsumer {
-	return eventconsumer.New(db, pool, eventQueueUpdateChannel,
-		newEventQueueAsyncConsumerFunc(asyncConsumerWatchEvents["incident.responder"], processResponderEvents),
-	)
-}
-
-func NewResponderConsumerSync(db *gorm.DB, pool *pgxpool.Pool) *eventconsumer.EventConsumer {
-	return eventconsumer.New(db, pool, eventQueueUpdateChannel,
-		newEventQueueSyncConsumerFunc(syncConsumerWatchEvents["incident.responder"], addNotificationEvent, generateResponderAddedAsyncEvent),
-	)
-}
-
-func NewCommentConsumerSync(db *gorm.DB, pool *pgxpool.Pool) *eventconsumer.EventConsumer {
-	return eventconsumer.New(db, pool, eventQueueUpdateChannel,
-		newEventQueueSyncConsumerFunc(syncConsumerWatchEvents["incident.comment"], addNotificationEvent, generateCommentAddedAsyncEvent),
-	)
+func NewResponderConsumerSync() SyncEventConsumer {
+	return SyncEventConsumer{
+		watchEvents: []string{EventIncidentResponderAdded},
+		consumers:   []SyncEventHandlerFunc{addNotificationEvent, generateResponderAddedAsyncEvent},
+	}
+}
+
+func NewCommentConsumerSync() SyncEventConsumer {
+	return SyncEventConsumer{
+		watchEvents: []string{EventIncidentCommentAdded},
+		consumers:   []SyncEventHandlerFunc{addNotificationEvent, generateCommentAddedAsyncEvent},
+	}
+}
+
+func NewResponderConsumerAsync() AsyncEventConsumer {
+	return AsyncEventConsumer{
+		watchEvents: []string{EventJiraResponderAdded, EventMSPlannerResponderAdded, EventMSPlannerCommentAdded, EventJiraCommentAdded},
+		consumer:    processResponderEvents,
+		batchSize:   1,
+	}
 }
 
 // generateResponderAddedAsyncEvent generates async events for each of the configured responder clients
@@ -79,12 +77,6 @@
 		}
 
 		return err
-=======
-func NewResponderConsumerSync() SyncEventConsumer {
-	return SyncEventConsumer{
-		watchEvents: []string{EventIncidentResponderAdded},
-		consumers:   []SyncEventHandlerFunc{addNotificationEvent, generateResponderAddedAsyncEvent},
->>>>>>> c371eaf0
 	}
 
 	// Get all responders related to a comment
@@ -120,100 +112,6 @@
 	return nil
 }
 
-func NewCommentConsumerSync() SyncEventConsumer {
-	return SyncEventConsumer{
-		watchEvents: []string{EventIncidentCommentAdded},
-		consumers:   []SyncEventHandlerFunc{addNotificationEvent, generateCommentAddedAsyncEvent},
-	}
-}
-
-func NewResponderConsumerAsync() AsyncEventConsumer {
-	return AsyncEventConsumer{
-		watchEvents: []string{EventJiraResponderAdded, EventMSPlannerResponderAdded, EventMSPlannerCommentAdded, EventJiraCommentAdded},
-		consumer:    processResponderEvents,
-		batchSize:   1,
-	}
-}
-
-// generateResponderAddedAsyncEvent generates async events for each of the configured responder clients
-// in the associated team.
-func generateResponderAddedAsyncEvent(ctx *api.Context, event api.Event) error {
-	responderID := event.Properties["id"]
-
-	var responder api.Responder
-	err := ctx.DB().Where("id = ? AND external_id is NULL", responderID).Preload("Incident").Preload("Team").Find(&responder).Error
-	if err != nil {
-		return err
-	}
-
-	spec, err := responder.Team.GetSpec()
-	if err != nil {
-		return err
-	}
-
-	if spec.ResponderClients.Jira != nil {
-		if err := ctx.DB().Create(&api.Event{Name: EventJiraResponderAdded, Properties: map[string]string{"id": responderID}}).Error; err != nil {
-			return err
-		}
-	}
-
-	if spec.ResponderClients.MSPlanner != nil {
-		if err := ctx.DB().Create(&api.Event{Name: EventMSPlannerResponderAdded, Properties: map[string]string{"id": responderID}}).Error; err != nil {
-			return err
-		}
-	}
-
-	return nil
-}
-
-// generateCommentAddedAsyncEvent generates comment.add async events for each of the configured responder clients.
-func generateCommentAddedAsyncEvent(ctx *api.Context, event api.Event) error {
-	commentID := event.Properties["id"]
-
-	var comment api.Comment
-	err := ctx.DB().Where("id = ? AND external_id IS NULL", commentID).First(&comment).Error
-	if err != nil {
-		if errors.Is(err, gorm.ErrRecordNotFound) {
-			logger.Debugf("Skipping comment %s since it was added via responder", commentID)
-			return nil
-		}
-
-		return err
-	}
-
-	// Get all responders related to a comment
-	var responders []api.Responder
-	commentRespondersQuery := `
-		SELECT * FROM responders WHERE incident_id IN (
-			SELECT incident_id FROM comments WHERE id = ?
-		)
-	`
-	if err = ctx.DB().Raw(commentRespondersQuery, commentID).Preload("Team").Find(&responders).Error; err != nil {
-		return err
-	}
-
-	for _, responder := range responders {
-		switch responder.Type {
-		case "jira":
-			if err := ctx.DB().Create(&api.Event{Name: EventJiraCommentAdded, Properties: map[string]string{
-				"responder_id": responder.ID.String(),
-				"id":           commentID,
-			}}).Error; err != nil {
-				return err
-			}
-		case "ms_planner":
-			if err := ctx.DB().Create(&api.Event{Name: EventMSPlannerCommentAdded, Properties: map[string]string{
-				"responder_id": responder.ID.String(),
-				"id":           commentID,
-			}}).Error; err != nil {
-				return err
-			}
-		}
-	}
-
-	return nil
-}
-
 func processResponderEvents(ctx *api.Context, events []api.Event) []api.Event {
 	var failedEvents []api.Event
 	for _, e := range events {
