package events

import (
	"fmt"

	"github.com/flanksource/commons/logger"
	"github.com/flanksource/incident-commander/api"
	"github.com/flanksource/incident-commander/events/eventconsumer"
	"github.com/flanksource/incident-commander/responder"
	"github.com/flanksource/incident-commander/teams"
	"github.com/google/uuid"
	"github.com/jackc/pgx/v5/pgxpool"
	"gorm.io/gorm"
)

<<<<<<< HEAD
func NewTeamConsumerSync(db *gorm.DB, pool *pgxpool.Pool) *EventConsumer {
	return NewEventConsumer(db, pool, eventQueueUpdateChannel, newEventQueueSyncConsumerFunc(syncConsumerWatchEvents["team"], handleTeamEvent))
=======
func NewTeamConsumer(db *gorm.DB, pool *pgxpool.Pool) *eventconsumer.EventConsumer {
	return eventconsumer.New(db, pool, "event_queue_updates", newEventQueueConsumerFunc(consumerWatchEvents["team"], processTeamEvents))
}

func processTeamEvents(ctx *api.Context, events []api.Event) []api.Event {
	var failedEvents []api.Event
	for _, e := range events {
		if err := handleTeamEvent(ctx, e); err != nil {
			e.Error = err.Error()
			failedEvents = append(failedEvents, e)
		}
	}
	return failedEvents
>>>>>>> efcd952b
}

func handleTeamEvent(ctx *api.Context, event api.Event) error {
	switch event.Name {
	case EventTeamUpdate:
		return handleTeamUpdate(ctx, event)
	case EventTeamDelete:
		return handleTeamDelete(ctx, event)
	default:
		return fmt.Errorf("unrecognized event name: %s", event.Name)
	}
}

// handleTeamDelete makes the necessary changes when a team is deleted.
func handleTeamDelete(ctx *api.Context, event api.Event) error {
	var teamID uuid.UUID
	if _teamID, ok := event.Properties["team_id"]; !ok {
		logger.Warnf("event has invalid property. missing 'team_id'")
		return nil
	} else {
		var err error
		teamID, err = uuid.Parse(_teamID)
		if err != nil {
			logger.Warnf("event has invalid team_id=%q. It's not a UUID", _teamID)
			return nil
		}
	}

	responder.PurgeCache(teamID.String())
	teams.PurgeCache(teamID.String())
	return nil
}

// handleTeamUpdate makes the necessary changes when a team spec is updated.
func handleTeamUpdate(ctx *api.Context, event api.Event) error {
	var teamID uuid.UUID
	if _teamID, ok := event.Properties["team_id"]; !ok {
		logger.Warnf("event has invalid property. missing 'team_id'")
		return nil
	} else {
		var err error
		teamID, err = uuid.Parse(_teamID)
		if err != nil {
			return err
		}
	}

	responder.PurgeCache(teamID.String())
	teams.PurgeCache(teamID.String())
	return nil
}<|MERGE_RESOLUTION|>--- conflicted
+++ resolved
@@ -13,24 +13,8 @@
 	"gorm.io/gorm"
 )
 
-<<<<<<< HEAD
-func NewTeamConsumerSync(db *gorm.DB, pool *pgxpool.Pool) *EventConsumer {
-	return NewEventConsumer(db, pool, eventQueueUpdateChannel, newEventQueueSyncConsumerFunc(syncConsumerWatchEvents["team"], handleTeamEvent))
-=======
-func NewTeamConsumer(db *gorm.DB, pool *pgxpool.Pool) *eventconsumer.EventConsumer {
-	return eventconsumer.New(db, pool, "event_queue_updates", newEventQueueConsumerFunc(consumerWatchEvents["team"], processTeamEvents))
-}
-
-func processTeamEvents(ctx *api.Context, events []api.Event) []api.Event {
-	var failedEvents []api.Event
-	for _, e := range events {
-		if err := handleTeamEvent(ctx, e); err != nil {
-			e.Error = err.Error()
-			failedEvents = append(failedEvents, e)
-		}
-	}
-	return failedEvents
->>>>>>> efcd952b
+func NewTeamConsumerSync(db *gorm.DB, pool *pgxpool.Pool) *eventconsumer.EventConsumer {
+	return eventconsumer.New(db, pool, eventQueueUpdateChannel, newEventQueueSyncConsumerFunc(syncConsumerWatchEvents["team"], handleTeamEvent))
 }
 
 func handleTeamEvent(ctx *api.Context, event api.Event) error {
