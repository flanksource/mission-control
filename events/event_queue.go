--- conflicted
+++ resolved
@@ -151,8 +151,7 @@
 		}
 	}
 
-<<<<<<< HEAD
-	allConsumers := []*EventConsumer{
+	allConsumers := []*eventconsumer.EventConsumer{
 		NewTeamConsumerSync(gormDB, pgpool),
 		NewCheckConsumerSync(gormDB, pgpool),
 		NewComponentConsumerSync(gormDB, pgpool),
@@ -164,13 +163,6 @@
 		// Async consumers
 		NewNotificationSendConsumerAsync(gormDB, pgpool),
 		NewResponderConsumerAsync(gormDB, pgpool),
-=======
-	allConsumers := []*eventconsumer.EventConsumer{
-		NewTeamConsumer(gormDB, pgpool),
-		NewNotificationConsumer(gormDB, pgpool),
-		NewNotificationSendConsumer(gormDB, pgpool),
-		NewResponderConsumer(gormDB, pgpool),
->>>>>>> efcd952b
 	}
 	if config.UpstreamPush.Valid() {
 		allConsumers = append(allConsumers, NewUpstreamPushConsumerAsync(gormDB, pgpool, config))
@@ -181,22 +173,9 @@
 	}
 }
 
-<<<<<<< HEAD
 // fetchEvents fetches given watch events from the `event_queue` table.
 func fetchEvents(ctx *api.Context, watchEvents []string, batchSize int) ([]api.Event, error) {
 	const selectEventsQuery = `
-=======
-// newEventQueueConsumerFunc returns a new event consumer for the `event_queue` table
-// based on the given watch events and process batch function.
-func newEventQueueConsumerFunc(watchEvents []string, processBatchFunc ProcessBatchFunc) eventconsumer.EventConsumerFunc {
-	return func(ctx *api.Context, batchSize int) error {
-		tx := ctx.DB().Begin()
-		if tx.Error != nil {
-			return fmt.Errorf("error initiating db tx: %w", tx.Error)
-		}
-
-		const selectEventsQuery = `
->>>>>>> efcd952b
 			DELETE FROM event_queue
 			WHERE id IN (
 				SELECT id FROM event_queue
@@ -228,7 +207,7 @@
 }
 
 // newEventQueueAsyncConsumerFunc returns a new event consumer for the `watchEvents` events in the `event_queue` table.
-func newEventQueueAsyncConsumerFunc(watchEvents []string, handleEventsAsync AsyncEventHandler) EventConsumerFunc {
+func newEventQueueAsyncConsumerFunc(watchEvents []string, handleEventsAsync AsyncEventHandler) eventconsumer.EventConsumerFunc {
 	return func(ctx *api.Context, batchSize int) error {
 		tx := ctx.DB().Begin()
 		if tx.Error != nil {
@@ -255,7 +234,7 @@
 }
 
 // newEventQueueConsumerFunc returns a new sync event consumer for the `watchEvents` events in the `event_queue` table.
-func newEventQueueSyncConsumerFunc(watchEvents []string, syncConsumers ...SyncEventHandler) EventConsumerFunc {
+func newEventQueueSyncConsumerFunc(watchEvents []string, syncConsumers ...SyncEventHandler) eventconsumer.EventConsumerFunc {
 	return func(ctx *api.Context, batchSize int) error {
 		tx := ctx.DB().Begin()
 		if tx.Error != nil {
