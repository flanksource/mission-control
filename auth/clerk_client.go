--- conflicted
+++ resolved
@@ -74,15 +74,10 @@
 		}
 
 		c.Request().Header.Set(echo.HeaderAuthorization, fmt.Sprintf("Bearer %s", token))
-<<<<<<< HEAD
-		c.Request().Header.Set(UserIDHeaderKey, *user.ExternalID)
+		c.Request().Header.Set(UserIDHeaderKey, user.ID.String())
 
-		ctx.Context = context.WithValue(ctx.Context, api.UserIDContextKey, *user.ExternalID)
+		ctx.Context = context.WithValue(ctx.Context, api.UserIDContextKey, user.ID.String())
 		return next(ctx)
-=======
-		c.Request().Header.Set(UserIDHeaderKey, user.ID.String())
-		return next(c)
->>>>>>> 930cf0e9
 	}
 }
 
