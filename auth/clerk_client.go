--- conflicted
+++ resolved
@@ -85,15 +85,10 @@
 		}
 
 		c.Request().Header.Set(echo.HeaderAuthorization, fmt.Sprintf("Bearer %s", token))
-<<<<<<< HEAD
-		c.Request().Header.Set(UserIDHeaderKey, user.ID.String())
+		c.Request().Header.Set(api.UserIDHeaderKey, user.ID.String())
 
 		ctx.Context = context.WithValue(ctx.Context, api.UserIDContextKey, user.ID.String())
 		return next(ctx)
-=======
-		c.Request().Header.Set(api.UserIDHeaderKey, user.ID.String())
-		return next(c)
->>>>>>> c28ab8c5
 	}
 }
 
