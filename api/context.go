package api

import (
	gocontext "context"
	"time"

	"github.com/flanksource/duty"
	"github.com/flanksource/duty/models"
	"github.com/flanksource/duty/types"
	"github.com/google/uuid"
	"github.com/jackc/pgx/v5/pgxpool"
	"github.com/labstack/echo/v4"
	"go.opentelemetry.io/otel"

	"go.opentelemetry.io/otel/attribute"
	"go.opentelemetry.io/otel/trace"
	"gorm.io/gorm"
	"k8s.io/client-go/kubernetes"
)

var DefaultContext Context

// ContextUser carries basic information of the current logged in user
type ContextUser struct {
	ID    uuid.UUID
	Email string
}

// type alias because the name "Context" collides with gocontext
// and embedding both wouldn't have been possible.
type EchoContext = echo.Context

type Context interface {
	EchoContext
	duty.DBContext

	Namespace() string
	Kubernetes() kubernetes.Interface

	WithDB(db *gorm.DB) Context
	WithEchoContext(ctx EchoContext) Context
	WithContext(ctx gocontext.Context) Context
	WithTimeout(timeout time.Duration) (Context, func())

	WithUser(user *ContextUser) Context
	User() *ContextUser

	StartTrace(tracerName string, spanName string) (Context, trace.Span)
	SetSpanAttributes(attrs ...attribute.KeyValue)

	GetEnvVarValue(input types.EnvVar) (string, error)
	GetEnvValueFromCache(env types.EnvVar) (string, error)

	HydrateConnection(connectionIdentifier string) (*models.Connection, error)
}

// context implements Context
type context struct {
	EchoContext
	gocontext.Context

	user *ContextUser

	db   *gorm.DB
	pool *pgxpool.Pool

	kubernetes kubernetes.Interface
	namespace  string
}

func NewContext(db *gorm.DB, pool *pgxpool.Pool) Context {
	c := &context{
		Context:    gocontext.Background(),
		db:         db,
		pool:       pool,
		kubernetes: Kubernetes,
		namespace:  Namespace,
	}

	return c
}

func (c *context) Kubernetes() kubernetes.Interface {
	return c.kubernetes
}

func (c *context) Namespace() string {
	return c.namespace
}

func (c context) WithEchoContext(ctx EchoContext) Context {
	c.EchoContext = ctx
	c.Context = c.Request().Context()
	return &c
}

func (c context) WithContext(ctx gocontext.Context) Context {
	c.Context = ctx
	return &c
}

<<<<<<< HEAD
func (c context) WithTimeout(timeout time.Duration) (Context, func()) {
	ctx, cancel := gocontext.WithTimeout(c.Context, timeout)
	c.Context = ctx
	return &c, cancel
=======
func (c context) StartTrace(tracerName, spanName string) (Context, trace.Span) {
	tracer := otel.GetTracerProvider().Tracer(tracerName)
	traceCtx, span := tracer.Start(c.Context, spanName)
	c.Context = traceCtx
	return &c, span
}

func (c *context) SetSpanAttributes(attrs ...attribute.KeyValue) {
	trace.SpanFromContext(c).SetAttributes(attrs...)
>>>>>>> 5425b078
}

func (c context) WithDB(db *gorm.DB) Context {
	c.db = db
	return &c
}

func (c *context) DB() *gorm.DB {
	if c.db == nil {
		return nil
	}

	return c.db.WithContext(c.Context)
}

func (c *context) Pool() *pgxpool.Pool {
	if c.pool == nil {
		return nil
	}

	return c.pool
}

func (c context) WithUser(user *ContextUser) Context {
	c.user = user
	c.SetSpanAttributes(attribute.String("user-id", user.ID.String()))
	return &c
}

func (c *context) User() *ContextUser {
	return c.user
}

func (c *context) GetEnvVarValue(input types.EnvVar) (string, error) {
	return duty.GetEnvValueFromCache(c.kubernetes, input, c.namespace)
}

func (ctx *context) GetEnvValueFromCache(env types.EnvVar) (string, error) {
	return duty.GetEnvValueFromCache(ctx.kubernetes, env, ctx.namespace)
}

// HydrateConnection finds the connection by the given identifier & hydrates it.
// connectionIdentifier can either be the connection id or the full connection name.
func (c *context) HydrateConnection(connectionIdentifier string) (*models.Connection, error) {
	if connectionIdentifier == "" {
		return nil, nil
	}

	if c.DB() == nil {
		return nil, Errorf(EINTERNAL, "DB has not been initialized")
	}

	connection, err := duty.HydratedConnectionByURL(c, c.DB(), c.kubernetes, c.namespace, connectionIdentifier)
	if err != nil {
		return nil, err
	}

	// Connection name was explicitly provided but was not found.
	// That's an error.
	if connection == nil {
		return nil, Errorf(ENOTFOUND, "connection %q not found", connectionIdentifier)
	}

	return connection, nil
}<|MERGE_RESOLUTION|>--- conflicted
+++ resolved
@@ -99,12 +99,12 @@
 	return &c
 }
 
-<<<<<<< HEAD
 func (c context) WithTimeout(timeout time.Duration) (Context, func()) {
 	ctx, cancel := gocontext.WithTimeout(c.Context, timeout)
 	c.Context = ctx
 	return &c, cancel
-=======
+}
+
 func (c context) StartTrace(tracerName, spanName string) (Context, trace.Span) {
 	tracer := otel.GetTracerProvider().Tracer(tracerName)
 	traceCtx, span := tracer.Start(c.Context, spanName)
@@ -114,7 +114,6 @@
 
 func (c *context) SetSpanAttributes(attrs ...attribute.KeyValue) {
 	trace.SpanFromContext(c).SetAttributes(attrs...)
->>>>>>> 5425b078
 }
 
 func (c context) WithDB(db *gorm.DB) Context {
